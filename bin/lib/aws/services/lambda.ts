--- conflicted
+++ resolved
@@ -125,7 +125,6 @@
     Architectures: Architectures
 }
 
-<<<<<<< HEAD
 export async function getFunction(env: LocalEnv, prefix: string, service: string, name: string) {
     const fnPrefix = `${prefix}-${service}-`.toLowerCase()
     try {
@@ -151,8 +150,6 @@
     }
 }
 
-const cachedFunctions: AwsFunction[] = []
-=======
 const cachedFunctions: AwsFunction[] = []
 
 export async function fetchFunctions(env: LocalEnv) {
@@ -184,36 +181,13 @@
     return cachedFunctions
 }
 
->>>>>>> c55c1854
 export async function getFunctions(
     env: LocalEnv,
     prefix: string,
     service: string,
 ): Promise<AwsFunctionLite[]> {
-<<<<<<< HEAD
-    if (cachedFunctions.length === 0) {
-        let marker = ''
-        for (;;) {
-            const page = await jsonResponse<{
-                Functions: AwsFunction[]
-                NextMarker: string | null
-            }>(
-                awsRequest(env, 'GET', 'lambda', `/2015-03-31/functions/?${marker}`),
-                'Error listing functions',
-            )
-            cachedFunctions.push(...page.Functions)
-            if (page.NextMarker === null) {
-                break
-            }
-            marker = `Marker=${encodeURIComponent(page.NextMarker)}`
-        }
-    }
-    const fnPrefix = `${prefix}-${service}-`.toLowerCase()
-    return cachedFunctions
-=======
     const fnPrefix = `${prefix}-${service}-`.toLowerCase()
     return (await fetchFunctions(env))
->>>>>>> c55c1854
         .filter(fn => fn.FunctionName.startsWith(fnPrefix))
         .map(fn => ({
             id: fn.FunctionArn,
